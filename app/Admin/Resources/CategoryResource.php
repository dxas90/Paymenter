--- conflicted
+++ resolved
@@ -75,12 +75,6 @@
                 TextColumn::make('slug')
                     ->searchable()
                     ->sortable(),
-<<<<<<< HEAD
-                TextColumn::make('description')
-                    ->searchable()
-                    ->sortable(),
-=======
->>>>>>> f5c169ba
             ])
             ->filters([
                 //
